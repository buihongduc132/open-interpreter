--- conflicted
+++ resolved
@@ -241,11 +241,7 @@
  • `%debug [true/false]`: Toggle debug mode. Without arguments or with 'true', it
 enters debug mode. With 'false', it exits debug mode.
  • `%reset`: Resets the current session.
-<<<<<<< HEAD
- • `%undo`: Remove the previous message and its response from the message history.
-=======
- • `%undo`: Remove previous messages and their response from the message history.
->>>>>>> dcd77ba4
+ • `%undo`: Remove the previous user message and the AI's response from the message history.
  • `%save_message [path]`: Saves messages to a specified JSON path. If no path is
 provided, it defaults to 'messages.json'.
  • `%load_message [path]`: Loads messages from a specified JSON path. If no path  
